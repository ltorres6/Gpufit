--- conflicted
+++ resolved
@@ -21,14 +21,9 @@
     char * user_info,
     REAL * output_parameters,
     int * output_states,
-<<<<<<< HEAD
-    float * output_chi_squares,
+    REAL * output_chi_squares,
     int * output_n_iterations,
     int * output_info
-=======
-    REAL * output_chi_squares,
-    int * output_n_iterations
->>>>>>> 3fed0f92
 )
 try
 {
@@ -48,11 +43,8 @@
         output_states,
         output_chi_squares,
         output_n_iterations,
-<<<<<<< HEAD
+        HOST,
         output_info);
-=======
-        HOST);
->>>>>>> 3fed0f92
 
     fi.fit(static_cast<ModelID>(model_id));
 
@@ -181,13 +173,8 @@
         (char *) argv[11],
         (REAL *) argv[12],
         (int *) argv[13],
-<<<<<<< HEAD
-        (float *) argv[14],
+        (REAL *) argv[14],
         (int *) argv[15],
         (int *)argv[16]);
-=======
-        (REAL *) argv[14],
-        (int *) argv[15]);
->>>>>>> 3fed0f92
 
 }