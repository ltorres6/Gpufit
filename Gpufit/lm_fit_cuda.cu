#include "lm_fit.h"
#include <algorithm>
#include "cuda_kernels.cuh"
#include "cuda_gaussjordan.cuh"

void LMFitCUDA::solve_equation_system()
{
    dim3  threads(1, 1, 1);
    dim3  blocks(1, 1, 1);

    threads.x = info_.n_parameters_to_fit_*info_.n_fits_per_block_;
    threads.y = 1;
    blocks.x = n_fits_ / info_.n_fits_per_block_;
    blocks.y = 1;
    cuda_modify_step_widths<<< blocks, threads >>>(
        gpu_data_.hessians_,
        gpu_data_.lambdas_,
        info_.n_parameters_to_fit_,
        gpu_data_.iteration_failed_,
        gpu_data_.finished_,
        info_.n_fits_per_block_);
    CUDA_CHECK_STATUS(cudaGetLastError());

    int n_parameters_pow2 = 1;

    while (n_parameters_pow2 < info_.n_parameters_to_fit_)
    {
        n_parameters_pow2 *= 2;
    }

    //set up to run the Gauss Jordan elimination
    int const n_equations = info_.n_parameters_to_fit_;
    int const n_solutions = n_fits_;

    threads.x = n_equations + 1;
    threads.y = n_equations;
    blocks.x = n_solutions;
    blocks.y = 1;

    //set the size of the shared memory area for each block
    int const shared_size
        = sizeof(float) * ((threads.x * threads.y)
        + n_parameters_pow2 + n_parameters_pow2);

    //set up the singular_test vector
    int * singular_tests;
    CUDA_CHECK_STATUS(cudaMalloc((void**)&singular_tests, n_fits_ * sizeof(int)));

    //run the Gauss Jordan elimination
    cuda_gaussjordan<<< blocks, threads, shared_size >>>(
        gpu_data_.deltas_,
        gpu_data_.gradients_,
        gpu_data_.hessians_,
        gpu_data_.finished_,
        singular_tests,
        info_.n_parameters_to_fit_,
        n_parameters_pow2);
    CUDA_CHECK_STATUS(cudaGetLastError());

    //set up to update the lm_state_gpu_ variable with the Gauss Jordan results
    threads.x = std::min(n_fits_, 256);
    threads.y = 1;
    blocks.x = int(std::ceil(float(n_fits_) / float(threads.x)));
    blocks.y = 1;

    //update the lm_state_gpu_ variable
    cuda_update_state_after_gaussjordan<<< blocks, threads >>>(
        n_fits_,
        singular_tests,
        gpu_data_.states_);
    CUDA_CHECK_STATUS(cudaGetLastError());

    CUDA_CHECK_STATUS(cudaFree(singular_tests));

    threads.x = info_.n_parameters_*info_.n_fits_per_block_;
    threads.y = 1;
    blocks.x = n_fits_ / info_.n_fits_per_block_;
    blocks.y = 1;
    cuda_update_parameters<<< blocks, threads >>>(
        gpu_data_.parameters_,
        gpu_data_.prev_parameters_,
        gpu_data_.deltas_,
        info_.n_parameters_to_fit_,
        gpu_data_.parameters_to_fit_indices_,
        gpu_data_.finished_,
        info_.n_fits_per_block_);
    CUDA_CHECK_STATUS(cudaGetLastError());

	cudaDeviceSynchronize();
}

void LMFitCUDA::calc_curve_values()
{
	dim3  threads(1, 1, 1);
	dim3  blocks(1, 1, 1);

	threads.x = info_.n_points_ * info_.n_fits_per_block_ / info_.n_blocks_per_fit_;
    if (info_.n_blocks_per_fit_ > 1)
        threads.x += info_.n_points_ % threads.x;
	blocks.x = n_fits_ / info_.n_fits_per_block_ * info_.n_blocks_per_fit_;

	cuda_calc_curve_values << < blocks, threads >> >(
		gpu_data_.parameters_,
		n_fits_,
		info_.n_points_,
		info_.n_parameters_,
		gpu_data_.finished_,
		gpu_data_.values_,
		gpu_data_.derivatives_,
		info_.n_fits_per_block_,
        info_.n_blocks_per_fit_,
		info_.model_id_,
		gpu_data_.chunk_index_,
		gpu_data_.user_info_,
		info_.user_info_size_);
	CUDA_CHECK_STATUS(cudaGetLastError());

	cudaDeviceSynchronize();
}

void LMFitCUDA::calc_chi_squares()
{
    dim3  threads(1, 1, 1);
    dim3  blocks(1, 1, 1);

    threads.x = info_.power_of_two_n_points_ * info_.n_fits_per_block_ / info_.n_blocks_per_fit_;
    blocks.x = n_fits_ / info_.n_fits_per_block_ * info_.n_blocks_per_fit_;

    int const shared_size = sizeof(float) * threads.x;

    cuda_calculate_chi_squares <<< blocks, threads, shared_size >>>(
        gpu_data_.chi_squares_,
        gpu_data_.states_,
        gpu_data_.data_,
        gpu_data_.values_,
        gpu_data_.weights_,
        info_.n_points_,
        n_fits_,
        info_.estimator_id_,
        gpu_data_.finished_,
        info_.n_fits_per_block_,
        info_.n_blocks_per_fit_,
        gpu_data_.user_info_,
        info_.user_info_size_);
    CUDA_CHECK_STATUS(cudaGetLastError());

<<<<<<< HEAD
    cudaDeviceSynchronize();
=======
    threads.x = std::min(n_fits_, 256);
    blocks.x = int(std::ceil(float(n_fits_) / float(threads.x)));

    if (info_.n_blocks_per_fit_ > 1)
    {
        cuda_sum_chi_square_subtotals <<< blocks, threads >>> (
            gpu_data_.chi_squares_,
            info_.n_blocks_per_fit_,
            n_fits_,
            gpu_data_.finished_);
        CUDA_CHECK_STATUS(cudaGetLastError());
    }

    cuda_check_fit_improvement <<< blocks, threads >>>(
        gpu_data_.iteration_failed_,
        gpu_data_.chi_squares_,
        gpu_data_.prev_chi_squares_,
        n_fits_,
        gpu_data_.finished_);
    CUDA_CHECK_STATUS(cudaGetLastError());
>>>>>>> e70aed3b
}

void LMFitCUDA::calc_gradients()
{
    dim3  threads(1, 1, 1);
    dim3  blocks(1, 1, 1);

    threads.x = info_.power_of_two_n_points_ * info_.n_fits_per_block_ / info_.n_blocks_per_fit_;
    blocks.x = n_fits_ / info_.n_fits_per_block_ * info_.n_blocks_per_fit_;

    int const shared_size = sizeof(float) * threads.x;

    cuda_calculate_gradients <<< blocks, threads, shared_size >>>(
        gpu_data_.gradients_,
        gpu_data_.data_,
        gpu_data_.values_,
        gpu_data_.derivatives_,
        gpu_data_.weights_,
        info_.n_points_,
        n_fits_,
        info_.n_parameters_,
        info_.n_parameters_to_fit_,
        gpu_data_.parameters_to_fit_indices_,
        info_.estimator_id_,
        gpu_data_.finished_,
        gpu_data_.iteration_failed_,
        info_.n_fits_per_block_,
        info_.n_blocks_per_fit_,
        gpu_data_.user_info_,
        info_.user_info_size_);
    CUDA_CHECK_STATUS(cudaGetLastError());

<<<<<<< HEAD
    cudaDeviceSynchronize();
=======
    if (info_.n_blocks_per_fit_ > 1)
    {
        int const gradients_size = n_fits_ * info_.n_parameters_to_fit_;
        threads.x = std::min(gradients_size, 256);
        blocks.x = int(std::ceil(float(gradients_size) / float(threads.x)));

        cuda_sum_gradient_subtotals <<< blocks, threads >>> (
            gpu_data_.gradients_,
            info_.n_blocks_per_fit_,
            n_fits_,
            info_.n_parameters_to_fit_,
            gpu_data_.iteration_failed_,
            gpu_data_.finished_);
        CUDA_CHECK_STATUS(cudaGetLastError());
    }
>>>>>>> e70aed3b
}

void LMFitCUDA::calc_hessians()
{
    dim3  threads(1, 1, 1);
    dim3  blocks(1, 1, 1);

    threads.x = info_.n_parameters_to_fit_;
    threads.y = info_.n_parameters_to_fit_;
    blocks.x = n_fits_;
    blocks.y = 1;

    cuda_calculate_hessians <<< blocks, threads >>>(
        gpu_data_.hessians_,
        gpu_data_.data_,
        gpu_data_.values_,
        gpu_data_.derivatives_,
        gpu_data_.weights_,
        info_.n_points_,
        info_.n_parameters_,
        info_.n_parameters_to_fit_,
        gpu_data_.parameters_to_fit_indices_,
        info_.estimator_id_,
        gpu_data_.iteration_failed_,
        gpu_data_.finished_,
        gpu_data_.user_info_,
        info_.user_info_size_);
    CUDA_CHECK_STATUS(cudaGetLastError());

	cudaDeviceSynchronize();
}

void LMFitCUDA::evaluate_iteration(int const iteration)
{
    dim3  threads(1, 1, 1);
    dim3  blocks(1, 1, 1);

    threads.x = std::min(n_fits_, 256);
    threads.y = 1;
    blocks.x = int(std::ceil(float(n_fits_) / float(threads.x)));
    blocks.y = 1;

    cuda_check_for_convergence<<< blocks, threads >>>(
        gpu_data_.finished_,
        tolerance_,
        gpu_data_.states_,
        gpu_data_.chi_squares_,
        gpu_data_.prev_chi_squares_,
        iteration,
        info_.max_n_iterations_,
        n_fits_);
    CUDA_CHECK_STATUS(cudaGetLastError());

    gpu_data_.set(gpu_data_.all_finished_, 1);

    cuda_evaluate_iteration<<< blocks, threads >>>(
        gpu_data_.all_finished_,
        gpu_data_.n_iterations_,
        gpu_data_.finished_,
        iteration,
        gpu_data_.states_,
        n_fits_);
    CUDA_CHECK_STATUS(cudaGetLastError());

    gpu_data_.read(&all_finished_, gpu_data_.all_finished_);

    cuda_prepare_next_iteration<<< blocks, threads >>>(
        gpu_data_.lambdas_,
        gpu_data_.chi_squares_,
        gpu_data_.prev_chi_squares_,
        gpu_data_.parameters_,
        gpu_data_.prev_parameters_,
        n_fits_,
        info_.n_parameters_);
    CUDA_CHECK_STATUS(cudaGetLastError());

	cudaDeviceSynchronize();
}<|MERGE_RESOLUTION|>--- conflicted
+++ resolved
@@ -144,9 +144,6 @@
         info_.user_info_size_);
     CUDA_CHECK_STATUS(cudaGetLastError());
 
-<<<<<<< HEAD
-    cudaDeviceSynchronize();
-=======
     threads.x = std::min(n_fits_, 256);
     blocks.x = int(std::ceil(float(n_fits_) / float(threads.x)));
 
@@ -167,7 +164,8 @@
         n_fits_,
         gpu_data_.finished_);
     CUDA_CHECK_STATUS(cudaGetLastError());
->>>>>>> e70aed3b
+
+    cudaDeviceSynchronize();
 }
 
 void LMFitCUDA::calc_gradients()
@@ -200,9 +198,6 @@
         info_.user_info_size_);
     CUDA_CHECK_STATUS(cudaGetLastError());
 
-<<<<<<< HEAD
-    cudaDeviceSynchronize();
-=======
     if (info_.n_blocks_per_fit_ > 1)
     {
         int const gradients_size = n_fits_ * info_.n_parameters_to_fit_;
@@ -218,7 +213,8 @@
             gpu_data_.finished_);
         CUDA_CHECK_STATUS(cudaGetLastError());
     }
->>>>>>> e70aed3b
+
+    cudaDeviceSynchronize();
 }
 
 void LMFitCUDA::calc_hessians()
