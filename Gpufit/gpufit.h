#ifndef GPU_FIT_H_INCLUDED
#define GPU_FIT_H_INCLUDED

#ifdef __linux__
#define VISIBLE __attribute__((visibility("default")))
#endif

#ifdef _WIN32
#define VISIBLE
#endif

#include <cstddef>
#include <stdexcept>
#include "constants.h"
#include "definitions.h"

#ifdef __cplusplus
extern "C" {
#endif

VISIBLE int gpufit
(
    size_t n_fits,
    size_t n_points,
    REAL * data,
    REAL * weights,
    int model_id,
    REAL * initial_parameters,
    REAL tolerance,
    int max_n_iterations,
    int * parameters_to_fit,
    int estimator_id,
    size_t user_info_size,
    char * user_info,
    REAL * output_parameters,
    int * output_states,
<<<<<<< HEAD
    float * output_chi_squares,
    int * output_n_iterations,
    int * output_info
=======
    REAL * output_chi_squares,
    int * output_n_iterations
>>>>>>> 3fed0f92
) ;

VISIBLE int gpufit_cuda_interface
(
    size_t n_fits,
    size_t n_points,
    REAL * gpu_data,
    REAL * gpu_weights,
    int model_id,
    REAL tolerance,
    int max_n_iterations,
    int * parameters_to_fit,
    int estimator_id,
    size_t user_info_size,
    char * gpu_user_info,
    REAL * gpu_fit_parameters,
    int * gpu_output_states,
    REAL * gpu_output_chi_squares,
    int * gpu_output_n_iterations
);

VISIBLE char const * gpufit_get_last_error() ;

// returns 1 if cuda is available and 0 otherwise
VISIBLE int gpufit_cuda_available();

VISIBLE int gpufit_get_cuda_version(int * runtime_version, int * driver_version);

VISIBLE int gpufit_portable_interface(int argc, void *argv[]);

#ifdef __cplusplus
}
#endif

#endif // GPU_FIT_H_INCLUDED<|MERGE_RESOLUTION|>--- conflicted
+++ resolved
@@ -34,14 +34,9 @@
     char * user_info,
     REAL * output_parameters,
     int * output_states,
-<<<<<<< HEAD
-    float * output_chi_squares,
+    REAL * output_chi_squares,
     int * output_n_iterations,
     int * output_info
-=======
-    REAL * output_chi_squares,
-    int * output_n_iterations
->>>>>>> 3fed0f92
 ) ;
 
 VISIBLE int gpufit_cuda_interface
