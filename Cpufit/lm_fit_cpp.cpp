--- conflicted
+++ resolved
@@ -844,17 +844,13 @@
         parameters_[i] = initial_parameters_[i];
 
     *state_ = FitState::CONVERGED;
-<<<<<<< HEAD
 
 	t2 = std::chrono::high_resolution_clock::now();
 
-	calc_curve_values();
+    calc_model();
 
 	t3 = std::chrono::high_resolution_clock::now();
 
-=======
-	calc_model();
->>>>>>> 0cb6a7e0
     calc_coefficients();
 
     prev_chi_square_ = (*chi_square_);
@@ -872,16 +868,12 @@
 
         update_parameters();
 
-<<<<<<< HEAD
         t2 = std::chrono::high_resolution_clock::now();
 
-		calc_curve_values();
+        calc_model();
 
 		t3 = std::chrono::high_resolution_clock::now();
 
-=======
-		calc_model();
->>>>>>> 0cb6a7e0
         calc_coefficients();
 
         t4 = std::chrono::high_resolution_clock::now();
