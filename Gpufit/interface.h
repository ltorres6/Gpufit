#ifndef GPUFIT_INTERFACE_H_INCLUDED
#define GPUFIT_INTERFACE_H_INCLUDED

#include "lm_fit.h"

static_assert( sizeof( int ) == 4, "32 bit 'int' type required" ) ;

class FitInterface
{
public:
    FitInterface
    (
        REAL const * data,
        REAL const * weights,
        std::size_t n_fits,
        int n_points,
        REAL tolerance,
        int max_n_iterations,
        EstimatorID estimator_id,
        REAL const * initial_parameters,
        int * parameters_to_fit,
        char * user_info,
        std::size_t user_info_size,
        REAL * output_parameters,
        int * output_states,
<<<<<<< HEAD
        float * output_chi_squares,
        int * output_n_iterations,
        int * output_info
=======
        REAL * output_chi_squares,
        int * output_n_iterations,
        DataLocation data_location
>>>>>>> 3fed0f92
    ) ;
    
    virtual ~FitInterface();
    void fit(ModelID const model_id);

private:
    void check_sizes();
    void configure_info(Info & info, ModelID const model_id);

public:

private:
    //input
    REAL const * const data_ ;
    REAL const * const weights_;
    REAL const * const initial_parameters_;
    int const * const parameters_to_fit_;
    char * const user_info_;
    int n_parameters_;

    std::size_t const n_fits_;
    int const n_points_;
    REAL const  tolerance_;
    int const max_n_iterations_;
    EstimatorID estimator_id_;
    std::size_t const user_info_size_;

    DataLocation data_location_;

    //output
    REAL * output_parameters_;
    int * output_states_;
    REAL * output_chi_squares_;
    int * output_n_iterations_;
    int * output_info_;
};

#endif<|MERGE_RESOLUTION|>--- conflicted
+++ resolved
@@ -23,15 +23,10 @@
         std::size_t user_info_size,
         REAL * output_parameters,
         int * output_states,
-<<<<<<< HEAD
-        float * output_chi_squares,
-        int * output_n_iterations,
-        int * output_info
-=======
         REAL * output_chi_squares,
         int * output_n_iterations,
-        DataLocation data_location
->>>>>>> 3fed0f92
+        DataLocation data_location,
+        int * output_info
     ) ;
     
     virtual ~FitInterface();
