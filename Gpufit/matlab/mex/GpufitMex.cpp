#include "Gpufit/gpufit.h"

#include <mex.h>

#include <cstring>
#include <string>

/*
	Get a arbitrary scalar (non complex) and check for class id.
	https://www.mathworks.com/help/matlab/apiref/mxclassid.html
*/
template<class T> inline bool get_scalar(const mxArray *p, T &v, const mxClassID id)
{
	if (mxIsNumeric(p) && !mxIsComplex(p) && mxGetNumberOfElements(p) == 1 && mxGetClassID(p) == id)
	{
		v = *static_cast<T *>(mxGetData(p));
		return true;
	}
	else {
		return false;
	}
}

void mexFunction(
    int          nlhs,
    mxArray      *plhs[],
    int          nrhs,
    mxArray const *prhs[])
{
    int expected_nrhs = 0;
    int expected_nlhs = 0;
    bool wrong_nrhs = false;
    bool wrong_nlhs = false;

    // expects a certain number of input (nrhs) and output (nlhs) arguments
    expected_nrhs = 13;
<<<<<<< HEAD
    expected_nlhs = 5;
=======
    expected_nlhs = 4;

>>>>>>> 785dd50e
    if (nrhs != expected_nrhs)
    {
        char msg[50];
        std::snprintf(msg, 50, "%d input arguments required.", expected_nrhs);
        mexErrMsgIdAndTxt("Gpufit:Mex", msg);
    }

    if (nlhs != expected_nlhs)
    {
        char msg[50];
        std::snprintf(msg, 50, "%d output arguments required.", expected_nlhs);
        mexErrMsgIdAndTxt("Gpufit:Mex", msg);
	}

	// input parameters
	float * data = (float*)mxGetPr(prhs[0]);
	float * weights = (float*)mxGetPr(prhs[1]);
    std::size_t n_fits = (std::size_t)*mxGetPr(prhs[2]);
    std::size_t n_points = (std::size_t)*mxGetPr(prhs[3]);

	// tolerance
	float tolerance = 0;
	if (!get_scalar(prhs[4], tolerance, mxSINGLE_CLASS))
	{
		mexErrMsgIdAndTxt("Gpufit:Mex", "tolerance is not a single");
	}

	// max_n_iterations
	int max_n_iterations = 0;
	if (!get_scalar(prhs[5], max_n_iterations, mxINT32_CLASS))
	{
		mexErrMsgIdAndTxt("Gpufit:Mex", "max_n_iteration is not int32");
	}

    int estimator_id = (int)*mxGetPr(prhs[6]);
	float * initial_parameters = (float*)mxGetPr(prhs[7]);
	int * parameters_to_fit = (int*)mxGetPr(prhs[8]);
    int model_id = (int)*mxGetPr(prhs[9]);
    int n_parameters = (int)*mxGetPr(prhs[10]);
	int * user_info = (int*)mxGetPr(prhs[11]);
    std::size_t user_info_size = (std::size_t)*mxGetPr(prhs[12]);

	// output parameters
    float * output_parameters;
	mxArray * mx_parameters;
	mx_parameters = mxCreateNumericMatrix(1, n_fits*n_parameters, mxSINGLE_CLASS, mxREAL);
	output_parameters = (float*)mxGetData(mx_parameters);
	plhs[0] = mx_parameters;

    int * output_states;
	mxArray * mx_states;
	mx_states = mxCreateNumericMatrix(1, n_fits, mxINT32_CLASS, mxREAL);
	output_states = (int*)mxGetData(mx_states);
	plhs[1] = mx_states;

    float * output_chi_squares;
	mxArray * mx_chi_squares;
	mx_chi_squares = mxCreateNumericMatrix(1, n_fits, mxSINGLE_CLASS, mxREAL);
	output_chi_squares = (float*)mxGetData(mx_chi_squares);
	plhs[2] = mx_chi_squares;

    int * output_n_iterations;
    mxArray * mx_n_iterations;
    mx_n_iterations = mxCreateNumericMatrix(1, n_fits, mxINT32_CLASS, mxREAL);
    output_n_iterations = (int*)mxGetData(mx_n_iterations);
    plhs[3] = mx_n_iterations;

    int * output_info;
    mxArray * mx_info;
    mx_info = mxCreateNumericMatrix(1, 6, mxINT32_CLASS, mxREAL);
    output_info = (int*)mxGetData(mx_info);
    plhs[4] = mx_info;

	// call to gpufit
    int const status
            = gpufit
            (
                n_fits,
                n_points,
                data,
                weights,
                model_id,
                initial_parameters,
                tolerance,
                max_n_iterations,
                parameters_to_fit,
                estimator_id,
                user_info_size,
                reinterpret_cast< char * >( user_info ),
                output_parameters,
                output_states,
                output_chi_squares,
                output_n_iterations,
                output_info
            ) ;

	// check status
    if (status != ReturnState::OK)
    {
        std::string const error = gpufit_get_last_error() ;
        mexErrMsgIdAndTxt( "Gpufit:Mex", error.c_str() ) ;
    }
}<|MERGE_RESOLUTION|>--- conflicted
+++ resolved
@@ -34,12 +34,8 @@
 
     // expects a certain number of input (nrhs) and output (nlhs) arguments
     expected_nrhs = 13;
-<<<<<<< HEAD
     expected_nlhs = 5;
-=======
-    expected_nlhs = 4;
 
->>>>>>> 785dd50e
     if (nrhs != expected_nrhs)
     {
         char msg[50];
