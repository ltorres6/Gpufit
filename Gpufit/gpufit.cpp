#include "gpufit.h"
#include "interface.h"
#include "../Cpufit/profile.h"

#include <string>
#include <iostream>

std::string last_error ;

int gpufit
(
    size_t n_fits,
    size_t n_points,
    float * data,
    float * weights,
    int model_id,
    float * initial_parameters,
    float tolerance,
    int max_n_iterations,
    int * parameters_to_fit,
    int estimator_id,
    size_t user_info_size,
    char * user_info,
    float * output_parameters,
    int * output_states,
    float * output_chi_squares,
    int * output_n_iterations
)
try
{
	std::chrono::high_resolution_clock::time_point t1, t2, t3;
	t1 = std::chrono::high_resolution_clock::now();
    __int32 n_points_32 = 0;
    if (n_points <= (unsigned int)(std::numeric_limits<__int32>::max()))
    {
        n_points_32 = __int32(n_points);
    }
    else
    {
        throw std::runtime_error("maximum number of data points per fit exceeded");
    }

    FitInterface fi(
        data,
        weights,
        n_fits,
        n_points_32,
        tolerance,
        max_n_iterations,
        static_cast<EstimatorID>(estimator_id),
        initial_parameters,
        parameters_to_fit,
        user_info,
        user_info_size,
        output_parameters,
        output_states,
        output_chi_squares,
        output_n_iterations);

<<<<<<< HEAD
	t2 = std::chrono::high_resolution_clock::now();

    fi.fit(model_id);

	t3 = std::chrono::high_resolution_clock::now();

	profiler.initialize_LM += t2 - t1;
	profiler.all += t3 - t1;

	display_profiler_results();

    return STATUS_OK ;
=======
    fi.fit(static_cast<ModelID>(model_id));

    return ReturnState::OK ;
>>>>>>> d2467220
}
catch( std::exception & exception )
{
    last_error = exception.what() ;

    return ReturnState::ERROR ;
}
catch( ... )
{
    last_error = "unknown error" ;

    return ReturnState::ERROR;
}

char const * gpufit_get_last_error()
{
    return last_error.c_str() ;
}

int gpufit_cuda_available()
{
	// Returns 1 if CUDA is available and 0 otherwise
	try
	{
		getDeviceCount();
		return 1;
	}
	catch (std::exception & exception)
	{
		last_error = exception.what();

		return 0;
	}
}

int gpufit_get_cuda_version(int * runtime_version, int * driver_version)
{
    try
    {
        cudaRuntimeGetVersion(runtime_version);
        cudaDriverGetVersion(driver_version);
        return ReturnState::OK;
    }
    catch (std::exception & exception)
    {
        last_error = exception.what();

        return ReturnState::ERROR;
    }
}

int gpufit_portable_interface(int argc, void *argv[])
{

    return gpufit(
        *((size_t *) argv[0]),
        *((size_t *) argv[1]),
        (float *) argv[2],
        (float *) argv[3],
        *((int *) argv[4]),
        (float *) argv[5],
        *((float *) argv[6]),
        *((int *) argv[7]),
        (int *) argv[8],
        *((int *) argv[9]),
        *((size_t *) argv[10]),
        (char *) argv[11],
        (float *) argv[12],
        (int *) argv[13],
        (float *) argv[14],
        (int *) argv[15]);

}<|MERGE_RESOLUTION|>--- conflicted
+++ resolved
@@ -57,10 +57,8 @@
         output_chi_squares,
         output_n_iterations);
 
-<<<<<<< HEAD
 	t2 = std::chrono::high_resolution_clock::now();
-
-    fi.fit(model_id);
+    fi.fit(static_cast<ModelID>(model_id));
 
 	t3 = std::chrono::high_resolution_clock::now();
 
@@ -68,13 +66,7 @@
 	profiler.all += t3 - t1;
 
 	display_profiler_results();
-
-    return STATUS_OK ;
-=======
-    fi.fit(static_cast<ModelID>(model_id));
-
     return ReturnState::OK ;
->>>>>>> d2467220
 }
 catch( std::exception & exception )
 {
