--- conflicted
+++ resolved
@@ -17,15 +17,10 @@
     std::size_t user_info_size,
     REAL * output_parameters,
     int * output_states,
-<<<<<<< HEAD
-    float * output_chi_squares,
-    int * output_n_iterations,
-    int * output_info
-=======
     REAL * output_chi_squares,
     int * output_n_iterations,
-    DataLocation data_location
->>>>>>> 3fed0f92
+    DataLocation data_location,
+    int * output_info
 ) :
     data_( data ),
     weights_( weights ),
@@ -43,11 +38,8 @@
     output_chi_squares_(output_chi_squares),
     output_n_iterations_(output_n_iterations),
     n_parameters_(0),
-<<<<<<< HEAD
+    data_location_(data_location),
     output_info_(output_info)
-=======
-    data_location_(data_location)
->>>>>>> 3fed0f92
 {}
 
 FitInterface::~FitInterface()
