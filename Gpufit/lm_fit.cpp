#include "lm_fit.h"
#include <algorithm>

LMFit::LMFit
(
    REAL const * const data,
    REAL const * const weights,
    Info & info,
    REAL const * const initial_parameters,
    int const * const parameters_to_fit,
    char * const user_info,
    REAL * output_parameters,
    int * output_states,
    REAL * output_chi_squares,
    int * output_n_iterations
) :
    data_( data ),
    weights_( weights ),
    initial_parameters_( initial_parameters ),
    parameters_to_fit_( parameters_to_fit ),
    user_info_( user_info ),
    output_parameters_( output_parameters ),
    output_states_( output_states ),
    output_chi_squares_( output_chi_squares ),
    output_n_iterations_( output_n_iterations ),
    info_(info),
    chunk_size_(0),
    ichunk_(0),
    n_fits_left_(info.n_fits_),
    parameters_to_fit_indices_(0)
{}

LMFit::~LMFit()
{}

void LMFit::set_parameters_to_fit_indices()
{
    int const n_parameters_to_fit = info_.n_parameters_;
    for (int i = 0; i < n_parameters_to_fit; i++)
    {
        if (parameters_to_fit_[i])
        {
            parameters_to_fit_indices_.push_back(i);
        }
    }
}

void LMFit::get_results(GPUData const & gpu_data, int const n_fits)
{
    if (info_.data_location_ == HOST)
    {
        output_parameters_
            = gpu_data.parameters_.copy(n_fits*info_.n_parameters_, output_parameters_);
        output_states_
            = gpu_data.states_.copy(n_fits, output_states_);
        output_chi_squares_
            = gpu_data.chi_squares_.copy(n_fits, output_chi_squares_);
        output_n_iterations_
            = gpu_data.n_iterations_.copy(n_fits, output_n_iterations_);
    }
}

<<<<<<< HEAD
void LMFit::run(float const tolerance, int * output_info)
=======
void LMFit::run(REAL const tolerance)
>>>>>>> 3fed0f92
{
    set_parameters_to_fit_indices();

    GPUData gpu_data(info_);
    gpu_data.init_user_info(user_info_);

    bool const fpb_is_set = info_.n_fits_per_block_ > 0;

    // loop over data chunks
    while (n_fits_left_ > 0)
    {
        chunk_size_ = int((std::min)(n_fits_left_, info_.max_chunk_size_));

        if (!fpb_is_set)
            info_.set_fits_per_block(chunk_size_);

        gpu_data.init(
            chunk_size_,
            ichunk_,
            data_,
            weights_,
            initial_parameters_,
            parameters_to_fit_indices_,
            output_states_,
            output_chi_squares_,
            output_n_iterations_);

        LMFitCUDA lmfit_cuda(
            tolerance,
            info_,
            gpu_data,
            chunk_size_);

        lmfit_cuda.run();

        get_results(gpu_data, chunk_size_);

        n_fits_left_ -= chunk_size_;
        ichunk_++;
    }
    if (output_info)
    {
        output_info[0] = ichunk_;

        output_info[1] = chunk_size_;

        output_info[2] = info_.max_chunk_size_;

        output_info[3] = info_.n_fits_per_block_;

        if (!fpb_is_set) info_.set_fits_per_block(info_.max_chunk_size_);
        output_info[4] = info_.n_fits_per_block_;

        output_info[5] = info_.n_blocks_per_fit_;
    }
}<|MERGE_RESOLUTION|>--- conflicted
+++ resolved
@@ -60,11 +60,7 @@
     }
 }
 
-<<<<<<< HEAD
-void LMFit::run(float const tolerance, int * output_info)
-=======
-void LMFit::run(REAL const tolerance)
->>>>>>> 3fed0f92
+void LMFit::run(REAL const tolerance, int * output_info)
 {
     set_parameters_to_fit_indices();
 
