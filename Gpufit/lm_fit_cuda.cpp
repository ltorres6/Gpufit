--- conflicted
+++ resolved
@@ -59,16 +59,11 @@
         // modify step width
         // LUP decomposition
         // update fitting parameters
-<<<<<<< HEAD
 		t1 = std::chrono::high_resolution_clock::now();
-
-        solve_equation_system();
-=======
         scale_hessians();
         SOLVE_EQUATION_SYSTEMS();
         update_states();
         update_parameters();
->>>>>>> 3fed0f92
 
 		t2 = std::chrono::high_resolution_clock::now();
 		
